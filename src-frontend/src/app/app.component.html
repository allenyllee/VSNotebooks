
<div class="container">

  <app-toolbar
    (onSearchChanged)="updateFilters($event)"
<<<<<<< HEAD
    (onSelectMode)="updateSelectMode($event)"
    (onSelectDelete)="selectDelete()"
    (onSelectAll)="selectAll()"></app-toolbar>
=======
    (onNewMarkdown)="newMarkdownCard()"></app-toolbar>
>>>>>>> d83f8bd8

  <div #scrollingList class="cards-list">
    <app-card
      #listItems
      *ngFor="let card of cards"
      [card]="card"
      [visible] = "visibleCards.get(card) !== false"
      [searchQuery]="searchQuery"
      [selectMode]="selectMode"
      [selected]="selectedCards.has(card)"
      (onMove)="cardMoved(card, $event.direction)"
      (onSelect)="cardSelected(card, $event)"
      (onDelete)="deleteCard(card)">
  </app-card>
  </div>
</div>
<|MERGE_RESOLUTION|>--- conflicted
+++ resolved
@@ -3,13 +3,10 @@
 
   <app-toolbar
     (onSearchChanged)="updateFilters($event)"
-<<<<<<< HEAD
     (onSelectMode)="updateSelectMode($event)"
     (onSelectDelete)="selectDelete()"
-    (onSelectAll)="selectAll()"></app-toolbar>
-=======
+    (onSelectAll)="selectAll()"
     (onNewMarkdown)="newMarkdownCard()"></app-toolbar>
->>>>>>> d83f8bd8
 
   <div #scrollingList class="cards-list">
     <app-card
