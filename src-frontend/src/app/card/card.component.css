--- conflicted
+++ resolved
@@ -1,7 +1,3 @@
-body {
-  user-select: none;
-}
-
 h2 {
   font-size: 16px;
   -webkit-margin-before: 0.4em;
@@ -16,18 +12,11 @@
 }
 
 .prv{
-<<<<<<< HEAD
-   overflow: hidden;
-   white-space: nowrap;
-   text-overflow: ellipsis;
-
-=======
   overflow: hidden;
   white-space: nowrap;
   text-overflow: ellipsis;
   user-select: none;
   font-family: monospace;
->>>>>>> 943bbb70
 }
 
 .card-container {
@@ -62,25 +51,20 @@
 .card-code > div {
   flex: 1;
   overflow-x: scroll;
-<<<<<<< HEAD
   background-color: rgba(0, 0, 0, 0.2);
   padding: 0 3px;
   margin: 0 3px;
+  user-select: text;
 }
 
 :host ::ng-deep .card-output img {
   background-color: rgba(255, 255, 255, 0.96);
-=======
-  background-color: rgba(0, 0, 0, 0.1);
-  padding: 0px 3px;
-  margin: 0px 3px;
-  user-select: text;
->>>>>>> 943bbb70
 }
 
 .output-plain {
   word-wrap: break-word;
-<<<<<<< HEAD
+  padding: 0px 6px;
+  user-select: text;
   padding: 0 6px;
 }
 
@@ -91,10 +75,6 @@
 
 .react:hover {
   color: rgb(0, 119, 198);
-=======
-  padding: 0px 6px;
-  user-select: text;
->>>>>>> 943bbb70
 }
 
 button {
@@ -122,6 +102,7 @@
   -webkit-margin-after: 0.4em;
   -webkit-margin-start: 5px;
 }
+
 input:focus {
   border-color: rgba(0, 119, 198, 0.7);
   outline: rgba(0, 119, 198, 0.7);
