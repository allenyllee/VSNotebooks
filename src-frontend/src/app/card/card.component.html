<div class="card-container" *ngIf="visible"
<<<<<<< HEAD
    id="SelectCard"
=======
>>>>>>> 190aa106
    [@cardState]="selected ? 'selected' : 'notSelected'"
    (click)="selectCard()"
    [style.cursor]="isSelecting ? 'pointer' : 'default'">
  <!-- Card toolbar -->
  <span class="card-toolbar" [style.visibility]="isSelecting ? 'hidden' : 'visible'">
    <button id="moveUpButton" class="react toolbar-icon" (click)="move('up')">
      <i title="Move Up" class="ms-Icon ms-Icon--ChevronUp" aria-label="Move Up"></i>
    </button>
    <button id="moveDownButton" class="react toolbar-icon" (click)="move('down')">
      <i title="Move Down" class="ms-Icon ms-Icon--ChevronDown" aria-label="Move Down"></i>
    </button>
    <button id="deleteButton" class="red right" (click)="deleteCard()">
      <i title="Delete" class="ms-Icon ms-Icon--Clear" aria-label="Delete"></i>
    </button>
<<<<<<< HEAD
    <button class="react toolbar-icon right">
      <i title="Open in Browser" class="ms-Icon ms-Icon--MiniExpand" aria-label="Open in Browser"></i>
    </button>
    <button id="collapseButton" class="react toolbar-icon right" (click)="collapseCard()">
=======
    <button class="react toolbar-icon right" (click)="collapseCard()" [style.opacity]="card.collapsed ? '1' : ''">
>>>>>>> 190aa106
      <i title="Minimize" class="ms-Icon ms-Icon--ChromeMinimize" aria-label="Minimize"></i>
    </button>
    <button *ngIf="!card.isCustomMarkdown" class="react toolbar-icon right" (click)="openIn()">
      <i title="Open in Browser" class="ms-Icon ms-Icon--MiniExpand" aria-label="Open in Browser"></i>
    </button>
  </span>

  <!-- Card title and title edit box -->
  <div *ngIf="!card.isCustomMarkdown">

    <div *ngIf="!editingTitle || isSelecting">
      <button id="editingTitleButton" class="react full-left" (click)="editingTitle = true" [disabled]="isSelecting">
        <div class="title" [innerHTML]="card.title | highlight : searchQuery"></div>
      </button>
    </div>
    <div class="edit-title" *ngIf="editingTitle && !isSelecting">
      <input #titleEditInput
            id="titleEditInput"
            placeholder="Title"
            Autofocus
            [value]="card.title"
            (keydown.enter)="card.title = titleEditInput.value; changeTitle()"
            (keydown.esc)="editingTitle = false">
      <button id="acceptButton" class="react" (click)="card.title = titleEditInput.value; changeTitle()">
        <i title="Accept" class="ms-Icon ms-Icon--Accept" aria-label="Accept"></i>
      </button>
      <button id="clearButton" class="red" (click)="editingTitle = false">
        <i title="Cancel" class="ms-Icon ms-Icon--Clear" aria-label="Cancel"></i>
      </button>
    </div>

    <div *ngIf="!card.collapsed">
      <hr>
      <!-- Source code -->
      <button id="codeCollapseButton" class="full-left" (click)="collapseCode()" [disabled]="isSelecting">
          <div *ngIf="!card.codeCollapsed">
            <i title="Collapse" class="ms-Icon ms-Icon--CaretBottomRightSolid8" aria-label="Expand"></i>
          </div>
          <div class="code-preview" *ngIf="card.codeCollapsed">
            <i title="Expand" class="ms-Icon ms-Icon--CaretRight" aria-label="Collapse"></i>
            <span [innerHTML]="card.sourceCode | preview | highlight : searchQuery"></span>
          </div>
      </button>
      <div class="card-code">
        <div *ngIf="!card.codeCollapsed">
          <pre [innerHTML]="card.sourceCode | highlight : searchQuery"></pre>
        </div>
      </div>

      <hr>
      <button (click)="collapseOutput()" [disabled]="isSelecting">
        <div *ngIf="!card.outputCollapsed">
          <i title="Collapse" class="ms-Icon ms-Icon--CaretBottomRightSolid8" aria-label="Expand"></i>
        </div>
        <div *ngIf="card.outputCollapsed">
          <i title="Expand" class="ms-Icon ms-Icon--CaretRight" aria-label="Collapse"></i>
          <span>Output</span>
        </div>
      </button>

      <!-- Outputs -->
      <div class="card-output" *ngFor="let output of card.outputs">
        <div *ngIf="!card.outputCollapsed" [ngSwitch]="output.type">
          <div *ngSwitchCase="'image/png'">
            <img [src]="sanitizer.bypassSecurityTrustUrl('data:image/png;base64,'+output.output)">
          </div>

          <div *ngSwitchCase="'image/jpeg'">
            <img [src]="sanitizer.bypassSecurityTrustUrl('data:image/jpeg;base64,'+output.output)">
          </div>

          <div *ngSwitchCase="'text/html'">
            <div class="output-rich" [innerHTML]="output.output" runScripts></div>
          </div>

          <div *ngSwitchCase="'application/vnd.plotly.v1+json'">
            <app-plotly [plotlyJson]="output.output"></app-plotly>
          </div>

          <div *ngSwitchCase="'application/geo+json'">
            <app-map [geojson]="output.output"></app-map>
          </div>

          <div *ngSwitchCase="'application/vdom.v1+json'">
            <app-vdom [vdom]="output.output"></app-vdom>
          </div>

          <div *ngSwitchCase="'text/latex'">
            <app-math [mathExpr]="output.output"></app-math>
          </div>

          <div *ngSwitchCase="'image/svg+xml'">
            <div [innerHTML]="sanitizer.bypassSecurityTrustHtml(output.output)"></div>
          </div>

          <div *ngSwitchCase="'text/markdown'">
            <markdown [data]="output.output"></markdown>
          </div>

          <div *ngSwitchCase="'error'">
            <p class="output-error" [innerHTML]="sanitizer.bypassSecurityTrustHtml(output.output | ansiColorize)"></p>
          </div>

          <div *ngSwitchDefault>
            <pre class="output-plain">{{output.output}}</pre>
          </div>
        </div>
      </div>
    </div>

  </div>


  <div *ngIf="card.isCustomMarkdown" class="custom-markdown">

<<<<<<< HEAD
    <div *ngIf="!editingMarkdown || isSelecting">
      <button class="react full-left" (click)="editingMarkdown = true" [disabled]="isSelecting">
        <markdown [data]="card.sourceCode"></markdown>
      </button>
    </div>
    <div *ngIf="editingMarkdown && !isSelecting">
      <textarea id="markdownTextArea" #markdownEditor Autofocus>{{card.sourceCode}}</textarea>
      <button id="finishedMarkdownButton" class="react" (click)="card.sourceCode = markdownEditor.value; editCustomCard()">
        <i title="Accept" class="ms-Icon ms-Icon--Accept" aria-label="Accept"></i>
      </button>
      <button id="cancelMarkdownButton" class="red" (click)="editingMarkdown = false">
        <i title="Cancel" class="ms-Icon ms-Icon--Clear" aria-label="Cancel"></i>
      </button>
=======
    <div *ngIf="card.collapsed" class="title" (click)="collapseCard()">Markdown</div>

    <div *ngIf="!card.collapsed">
      <div *ngIf="!editingMarkdown || isSelecting">
        <button class="react full-left" (click)="editingMarkdown = true" [disabled]="isSelecting">
          <markdown [data]="card.sourceCode"></markdown>
        </button>
      </div>
      <div *ngIf="editingMarkdown && !isSelecting">
        <textarea #markdownEditor Autofocus>{{card.sourceCode}}</textarea>
        <button class="react" (click)="card.sourceCode = markdownEditor.value; editCustomCard()">
          <i title="Accept" class="ms-Icon ms-Icon--Accept" aria-label="Accept"></i>
        </button>
        <button class="red" (click)="editingMarkdown = false">
          <i title="Cancel" class="ms-Icon ms-Icon--Clear" aria-label="Cancel"></i>
        </button>
      </div>
>>>>>>> 190aa106
    </div>
  </div>

</div><|MERGE_RESOLUTION|>--- conflicted
+++ resolved
@@ -1,8 +1,5 @@
 <div class="card-container" *ngIf="visible"
-<<<<<<< HEAD
     id="SelectCard"
-=======
->>>>>>> 190aa106
     [@cardState]="selected ? 'selected' : 'notSelected'"
     (click)="selectCard()"
     [style.cursor]="isSelecting ? 'pointer' : 'default'">
@@ -17,14 +14,7 @@
     <button id="deleteButton" class="red right" (click)="deleteCard()">
       <i title="Delete" class="ms-Icon ms-Icon--Clear" aria-label="Delete"></i>
     </button>
-<<<<<<< HEAD
-    <button class="react toolbar-icon right">
-      <i title="Open in Browser" class="ms-Icon ms-Icon--MiniExpand" aria-label="Open in Browser"></i>
-    </button>
-    <button id="collapseButton" class="react toolbar-icon right" (click)="collapseCard()">
-=======
-    <button class="react toolbar-icon right" (click)="collapseCard()" [style.opacity]="card.collapsed ? '1' : ''">
->>>>>>> 190aa106
+    <button id="collapseButton" class="react toolbar-icon right" (click)="collapseCard()" [style.opacity]="card.collapsed ? '1' : ''">
       <i title="Minimize" class="ms-Icon ms-Icon--ChromeMinimize" aria-label="Minimize"></i>
     </button>
     <button *ngIf="!card.isCustomMarkdown" class="react toolbar-icon right" (click)="openIn()">
@@ -140,21 +130,6 @@
 
   <div *ngIf="card.isCustomMarkdown" class="custom-markdown">
 
-<<<<<<< HEAD
-    <div *ngIf="!editingMarkdown || isSelecting">
-      <button class="react full-left" (click)="editingMarkdown = true" [disabled]="isSelecting">
-        <markdown [data]="card.sourceCode"></markdown>
-      </button>
-    </div>
-    <div *ngIf="editingMarkdown && !isSelecting">
-      <textarea id="markdownTextArea" #markdownEditor Autofocus>{{card.sourceCode}}</textarea>
-      <button id="finishedMarkdownButton" class="react" (click)="card.sourceCode = markdownEditor.value; editCustomCard()">
-        <i title="Accept" class="ms-Icon ms-Icon--Accept" aria-label="Accept"></i>
-      </button>
-      <button id="cancelMarkdownButton" class="red" (click)="editingMarkdown = false">
-        <i title="Cancel" class="ms-Icon ms-Icon--Clear" aria-label="Cancel"></i>
-      </button>
-=======
     <div *ngIf="card.collapsed" class="title" (click)="collapseCard()">Markdown</div>
 
     <div *ngIf="!card.collapsed">
@@ -164,15 +139,14 @@
         </button>
       </div>
       <div *ngIf="editingMarkdown && !isSelecting">
-        <textarea #markdownEditor Autofocus>{{card.sourceCode}}</textarea>
-        <button class="react" (click)="card.sourceCode = markdownEditor.value; editCustomCard()">
+        <textarea id="markdownTextArea" #markdownEditor Autofocus>{{card.sourceCode}}</textarea>
+        <button id="finishedMarkdownButton" class="react" (click)="card.sourceCode = markdownEditor.value; editCustomCard()">
           <i title="Accept" class="ms-Icon ms-Icon--Accept" aria-label="Accept"></i>
         </button>
-        <button class="red" (click)="editingMarkdown = false">
+        <button id="cancelMarkdownButton" class="red" (click)="editingMarkdown = false">
           <i title="Cancel" class="ms-Icon ms-Icon--Clear" aria-label="Cancel"></i>
         </button>
       </div>
->>>>>>> 190aa106
     </div>
   </div>
 
