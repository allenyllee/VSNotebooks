<link rel="stylesheet" href="https://static2.sharepointonline.com/files/fabric/office-ui-fabric-core/9.6.0/css/fabric.min.css">

<div class="card-container"  [@cardState]="this.state" *ngIf="this.AppComponent.onType(this.card)">
  <span class="card-toolbar">
    <button class="react" (click)="this.AppComponent.moveUp(this.card)">
        <i class="ms-Icon ms-Icon--ChevronUp" aria-label="Move Up"></i>
    </button>
    <button class="react" (click)="this.AppComponent.moveDown(this.card)">
        <i class="ms-Icon ms-Icon--ChevronDown" aria-label="Move Down"></i>
    </button>
    <button class="react"  (click)="this.AppComponent.onSelect(this.card.id);this.toggleState()">select</button>
    <button class="react" style="float:right" (click)="this.AppComponent.delete(this.card)">
        <i class="ms-Icon ms-Icon--Clear" aria-label="Delete"></i>
    </button>
    <button class="react" style="float:right">
        <i class="ms-Icon ms-Icon--MiniExpand" aria-label="Open in Browser"></i>
    </button>
    <button class="react" (click)="card.collapsed = !card.collapsed" style="float:right">
        <i class="ms-Icon ms-Icon--ChromeMinimize" aria-label="Minimize"></i>
    </button>
  </span>
  <div *ngIf="!titleEdit">
    <button class="react" (click)="titleEdit = !titleEdit; inputText=card.title"><h2>{{card.title}}</h2></button>
  </div>
  <div *ngIf="titleEdit">
    <input [(ngModel)]="inputText" placeholder=Title autofocus (keyup.enter)="card.title=inputText;titleEdit = !titleEdit" (keyup.esc)="titleEdit = !titleEdit" />
    <button class="react" (click)="card.title=inputText;titleEdit = !titleEdit">
      <i class="ms-Icon ms-Icon--Accept" aria-label="Accept"></i>
    </button>
    <button class="react" (click)="titleEdit = !titleEdit">
      <i class="ms-Icon ms-Icon--Clear" aria-label="Cancel"></i>
    </button>
  </div>


  <div *ngIf="!card.collapsed">
    <hr>
    <button (click)="card.codeCollapsed = !card.codeCollapsed">
        <div *ngIf="!card.codeCollapsed">
            <i class="ms-Icon ms-Icon--CaretBottomRightSolid8" aria-label="Expand"></i>
        </div>
        <div class = "prv"*ngIf="card.codeCollapsed">
            <i class="ms-Icon ms-Icon--CaretRight8" aria-label="Collapse"></i>
            <span>{{card.sourceCode}} </span>
        </div>
    </button>
    <div class="card-code">
      <div *ngIf="!card.codeCollapsed">
        <pre>{{card.sourceCode}}</pre>
      </div>
    </div>
    <hr>
    <button (click)="card.outputCollapsed = !card.outputCollapsed">
      <div *ngIf="!card.outputCollapsed">
          <i class="ms-Icon ms-Icon--CaretBottomRightSolid8" aria-label="Expand"></i>
      </div>
      <div *ngIf="card.outputCollapsed">
          <i class="ms-Icon ms-Icon--CaretRight8" aria-label="Collapse"></i>
          <span>Output</span>
      </div>
    </button>
    <div class="card-output" *ngFor="let output of card.outputs">
        <div *ngIf="!card.outputCollapsed" [ngSwitch]="output.type">
            <div *ngSwitchCase="'image/png'">
<<<<<<< HEAD
                <img [src]="'data:image/png;base64,'+output.output | bypassSecurityTrustResourceUrl(html);">
=======
                <img [src]="'data:image/png;base64,'+output.output">
>>>>>>> 4f514651
            </div>
            <div *ngSwitchDefault>
                <pre class="output">{{output.output}}</pre>
            </div>
        </div>
    </div>
  </div>
</div><|MERGE_RESOLUTION|>--- conflicted
+++ resolved
@@ -62,11 +62,7 @@
     <div class="card-output" *ngFor="let output of card.outputs">
         <div *ngIf="!card.outputCollapsed" [ngSwitch]="output.type">
             <div *ngSwitchCase="'image/png'">
-<<<<<<< HEAD
-                <img [src]="'data:image/png;base64,'+output.output | bypassSecurityTrustResourceUrl(html);">
-=======
                 <img [src]="'data:image/png;base64,'+output.output">
->>>>>>> 4f514651
             </div>
             <div *ngSwitchDefault>
                 <pre class="output">{{output.output}}</pre>
