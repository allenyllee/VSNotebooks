<div class="toolbar">
  <div class="main-bar">
    <input type="text" name="searchBox" placeholder="Search cards" [(ngModel)]="searchQuery" (keyup)="updateFilter()">
    <button class="select" (click)="toggleSelecting()">Select</button>
    <button 
      [style.background-color]="filterSet ? 'rgba(231,69,69,0.3)' : 'rgba(0,119,198,0.3)'" 
      (click)="filter = !filter;">
      <span>Filter</span><i class="ms-Icon ms-Icon--Filter" aria-label="Filter"></i>
    </button>
    <button class="select" (click)="onNewMarkdown.emit()">Add markdown</button>
    <button><span>Export to Jupyter</span><i class="ms-Icon ms-Icon--Generate" aria-label="Export to Jupyter"></i></button>
  </div>

<<<<<<< HEAD
  <button class="select" (click)="selection = !selection;">Select</button>
  <button><span>Export to Jupyter</span><i class="ms-Icon ms-Icon--Generate" aria-label="Export to Jupyter"></i></button>

  <div class="extra-toolbar" [style.display]="(searchQuery || selection) ? 'block' : 'none'">
    <span class="filter" [style.display]="searchQuery ? 'inline-block' : 'none'">
      <label><input id="text-checkbox" type="checkbox" [(ngModel)]="filterState.text" name="text" (change)="fireEvent()"><span>Plain text</span></label>
      <label><input id="rich-checkbox" type="checkbox" [(ngModel)]="filterState.rich" name="rich" (change)="fireEvent()"><span>Rich output</span></label>
      <label><input id="error-checkbox"type="checkbox" [(ngModel)]="filterState.error" name="error" (change)="fireEvent()"><span>Errors</span></label>
    </span>

    <span class="filter select" [style.display]="selection ? 'inline-block' : 'none'">
        <button>Select/Deselect All</button>
        <button class="red">Delete</button>
        <button>Export</button>
=======
  <div class="extra-toolbar" [style.display]="(filter || isSelecting) ? 'block' : 'none'">
    <span class="filter" [style.display]="filter ? 'inline-block' : 'none'">
      <label><input type="checkbox" [(ngModel)]="filterState.text" name="text" (change)="updateFilter()"><span>Plain text</span></label>
      <label><input type="checkbox" [(ngModel)]="filterState.rich" name="rich" (change)="updateFilter()"><span>Rich output</span></label>
      <label><input type="checkbox" [(ngModel)]="filterState.error" name="error" (change)="updateFilter()"><span>Errors</span></label>
    </span>

    <span class="filter select" [style.display]="isSelecting ? 'inline-block' : 'none'">
        <button (click)="selectAll()">Select/Deselect All</button>
        <button class="red" (click)="deleteSelectedCards()">Delete</button>
>>>>>>> 1d2130ea
      </span>
  </div>

</div><|MERGE_RESOLUTION|>--- conflicted
+++ resolved
@@ -11,33 +11,16 @@
     <button><span>Export to Jupyter</span><i class="ms-Icon ms-Icon--Generate" aria-label="Export to Jupyter"></i></button>
   </div>
 
-<<<<<<< HEAD
-  <button class="select" (click)="selection = !selection;">Select</button>
-  <button><span>Export to Jupyter</span><i class="ms-Icon ms-Icon--Generate" aria-label="Export to Jupyter"></i></button>
-
-  <div class="extra-toolbar" [style.display]="(searchQuery || selection) ? 'block' : 'none'">
-    <span class="filter" [style.display]="searchQuery ? 'inline-block' : 'none'">
-      <label><input id="text-checkbox" type="checkbox" [(ngModel)]="filterState.text" name="text" (change)="fireEvent()"><span>Plain text</span></label>
-      <label><input id="rich-checkbox" type="checkbox" [(ngModel)]="filterState.rich" name="rich" (change)="fireEvent()"><span>Rich output</span></label>
-      <label><input id="error-checkbox"type="checkbox" [(ngModel)]="filterState.error" name="error" (change)="fireEvent()"><span>Errors</span></label>
-    </span>
-
-    <span class="filter select" [style.display]="selection ? 'inline-block' : 'none'">
-        <button>Select/Deselect All</button>
-        <button class="red">Delete</button>
-        <button>Export</button>
-=======
   <div class="extra-toolbar" [style.display]="(filter || isSelecting) ? 'block' : 'none'">
     <span class="filter" [style.display]="filter ? 'inline-block' : 'none'">
-      <label><input type="checkbox" [(ngModel)]="filterState.text" name="text" (change)="updateFilter()"><span>Plain text</span></label>
-      <label><input type="checkbox" [(ngModel)]="filterState.rich" name="rich" (change)="updateFilter()"><span>Rich output</span></label>
-      <label><input type="checkbox" [(ngModel)]="filterState.error" name="error" (change)="updateFilter()"><span>Errors</span></label>
+      <label><input id="text-checkbox" type="checkbox" [(ngModel)]="filterState.text" name="text" (change)="updateFilter()"><span>Plain text</span></label>
+      <label><input id="rich-checkbox" type="checkbox" [(ngModel)]="filterState.rich" name="rich" (change)="updateFilter()"><span>Rich output</span></label>
+      <label><input id="error-checkbox" type="checkbox" [(ngModel)]="filterState.error" name="error" (change)="updateFilter()"><span>Errors</span></label>
     </span>
 
     <span class="filter select" [style.display]="isSelecting ? 'inline-block' : 'none'">
         <button (click)="selectAll()">Select/Deselect All</button>
         <button class="red" (click)="deleteSelectedCards()">Delete</button>
->>>>>>> 1d2130ea
       </span>
   </div>
 
