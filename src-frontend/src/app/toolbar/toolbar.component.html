<div class="toolbar">
  <div class="main-bar">
    <input type="text" name="searchBox" placeholder="Search cards" [(ngModel)]="searchQuery" (keyup)="updateSearch()">
    <button id="filter"
      [style.background-color]="filterSet ? 'rgba(231,69,69,0.3)' : 'rgba(0,119,198,0.3)'"
      (click)="filter = !filter;">
      <span>Filter</span><i title="Filter" class="ms-Icon ms-Icon--Filter" aria-label="Filter"></i>
    </button>
    <button id="markdown" (click)="newMarkdown()">
        <span>Add Markdown</span><i title="Add Markdown" class="ms-Icon ms-Icon--MarkDownLanguage" aria-label="Add Markdown"></i>
    </button>
    <button id="select" (click)="toggleSelecting()">
        <span>Select</span><i title="Select" class="ms-Icon ms-Icon--CheckList" aria-label="Select"></i>
    </button>
    <button id="export" (click)="export()">
      <span>Export</span><i title="Export to Jupyter" class="ms-Icon ms-Icon--Generate" aria-label="Export to Jupyter"></i>
    </button>
  </div>

  <div class="extra-toolbar" [style.display]="(filter || isSelecting) ? 'block' : 'none'">
    <span class="filter" [style.display]="filter ? 'inline-block' : 'none'">
<<<<<<< HEAD
      <label><input id="text-checkbox" type="checkbox" [(ngModel)]="filterState.text" name="text" (change)="updateFilter()"><span>Plain text</span></label>
      <label><input id="rich-checkbox" type="checkbox" [(ngModel)]="filterState.rich" name="rich" (change)="updateFilter()"><span>Rich output</span></label>
      <label><input id="error-checkbox" type="checkbox" [(ngModel)]="filterState.error" name="error" (change)="updateFilter()"><span>Errors</span></label>
=======
      <label><input type="checkbox" [(ngModel)]="filterState.text" name="text" (change)="updateFilter()">
        <span>Plain Text</span><i title="Plain Text" class="ms-Icon ms-Icon--AlignLeft" aria-label="Plain Text"></i>
      </label>
      <label><input type="checkbox" [(ngModel)]="filterState.rich" name="rich" (change)="updateFilter()">
        <span>Rich Output</span><i title="Rich Output" class="ms-Icon ms-Icon--BarChartVertical" aria-label="Rich Output"></i>
      </label>
      <label><input type="checkbox" [(ngModel)]="filterState.error" name="error" (change)="updateFilter()">
        <span>Errors</span><i title="Errors" class="ms-Icon ms-Icon--Error" aria-label="Errors"></i>
      </label>
>>>>>>> 7c379616
    </span>

    <span class="filter select" [style.display]="isSelecting ? 'inline-block' : 'none'">
        <button (click)="selectAll()"><span id="selectText">Select/Deselect All</span><span id="selectIcon">All</span></button>
        <button class="red" (click)="deleteSelectedCards()">
          <span id="selectText">Delete</span><i id="selectIcon" title="Delete" class="ms-Icon ms-Icon--Delete" aria-label="Delete"></i>
        </button>
      </span>
  </div>

</div><|MERGE_RESOLUTION|>--- conflicted
+++ resolved
@@ -19,21 +19,15 @@
 
   <div class="extra-toolbar" [style.display]="(filter || isSelecting) ? 'block' : 'none'">
     <span class="filter" [style.display]="filter ? 'inline-block' : 'none'">
-<<<<<<< HEAD
-      <label><input id="text-checkbox" type="checkbox" [(ngModel)]="filterState.text" name="text" (change)="updateFilter()"><span>Plain text</span></label>
-      <label><input id="rich-checkbox" type="checkbox" [(ngModel)]="filterState.rich" name="rich" (change)="updateFilter()"><span>Rich output</span></label>
-      <label><input id="error-checkbox" type="checkbox" [(ngModel)]="filterState.error" name="error" (change)="updateFilter()"><span>Errors</span></label>
-=======
-      <label><input type="checkbox" [(ngModel)]="filterState.text" name="text" (change)="updateFilter()">
+      <label><input id="text-checkbox" type="checkbox" [(ngModel)]="filterState.text" name="text" (change)="updateFilter()">
         <span>Plain Text</span><i title="Plain Text" class="ms-Icon ms-Icon--AlignLeft" aria-label="Plain Text"></i>
       </label>
-      <label><input type="checkbox" [(ngModel)]="filterState.rich" name="rich" (change)="updateFilter()">
+      <label><input id="rich-checkbox" type="checkbox" [(ngModel)]="filterState.rich" name="rich" (change)="updateFilter()">
         <span>Rich Output</span><i title="Rich Output" class="ms-Icon ms-Icon--BarChartVertical" aria-label="Rich Output"></i>
       </label>
-      <label><input type="checkbox" [(ngModel)]="filterState.error" name="error" (change)="updateFilter()">
+      <label><input id="error-checkbox" type="checkbox" [(ngModel)]="filterState.error" name="error" (change)="updateFilter()">
         <span>Errors</span><i title="Errors" class="ms-Icon ms-Icon--Error" aria-label="Errors"></i>
       </label>
->>>>>>> 7c379616
     </span>
 
     <span class="filter select" [style.display]="isSelecting ? 'inline-block' : 'none'">
