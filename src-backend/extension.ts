--- conflicted
+++ resolved
@@ -28,24 +28,19 @@
     webview.onAddCustomCard(card => cardManager.addCustomCard(card, ContentHelpers.assignId()));
     webview.onEditCustomCard(data => cardManager.editCustomCard(data.index, data.card));
     webview.onJupyterExport(indexes => cardManager.exportToJupyter(indexes));
-<<<<<<< HEAD
     webview.onOpenInBrowser(index => {
         let cardId = cardManager.getCardId(index);
         let fileName = 'exportedCardTmp_' + cardId + '.ipynb';
         cardManager.exportToJupyter([index], fileName);
-        if(this.localJupyter){
+        if (this.localJupyter) {
             vscode.commands.executeCommand('vscode.open', vscode.Uri.parse(interpreter.getBaseAddress() + 'notebooks/' + fileName + '?token=' + interpreter.getToken()));
-        } else{
+        } else {
             vscode.window.showInformationMessage('Please open ' + fileName + ' in the Jupyter window');
             vscode.commands.executeCommand('vscode.open', vscode.Uri.parse(interpreter.getBaseAddress() + '?token=' + interpreter.getToken()));
         }
     });
-=======
 
     cardManager.onOpenNotebook(fileName => fileName);
-
-    let panelInitialised: Boolean = false;
->>>>>>> a427a57c
 
     ContentHelpers.onStatusChanged(status => {
         userInteraction.updateStatus(`Jupyter: ${status}`);
@@ -74,19 +69,18 @@
 
         panelInitialised = true;
 
-        if(UserInteraction.determineKernel()==="python3") {
+        if (UserInteraction.determineKernel()==="python3") {
             interpreter.autoImportModules();
         }
     }
 
     userInteraction.onShowPane(() => {
-        if(!panelInitialised) {
+        if (!panelInitialised) {
 
-            if(!JupyterManager.isJupyterInPath()) {
+            if (!JupyterManager.isJupyterInPath()) {
                 vscode.window.showInformationMessage('The IPE extension requires Jupyter to be installed. Install now?', 'Install')
                     .then(data => JupyterManager.installJupyter(data));
-            }
-            else {
+            } else {
                 let jupyterManager = new JupyterManager();
                 jupyterManager.getJupyterAddressAndToken()
                     .then(info => {
@@ -96,19 +90,17 @@
                     .catch(() => vscode.window.showErrorMessage('Could not start a notebook automatically'));
             }
         
-        }
-        else {
+        } else {
             webview.show();
         }
     });
 
     userInteraction.onFullSetup(() => {
-        if(!panelInitialised) {
-            if(!JupyterManager.isJupyterInPath()) {
+        if (!panelInitialised) {
+            if (!JupyterManager.isJupyterInPath()) {
                 vscode.window.showInformationMessage('The IPE extension requires Jupyter to be installed. Install now?', 'Install')
                     .then(data => JupyterManager.installJupyter(data));
-            }
-            else{
+            } else {
                 let choices = ['Create a new notebook', 'Enter details manually'];
                 let runningNotebooks = JupyterManager.getRunningNotebooks();
                 runningNotebooks.map(input => {
@@ -137,20 +129,19 @@
     });
 
     userInteraction.onRestartKernels(() => {
-        if(panelInitialised) {
+        if (panelInitialised) {
             interpreter.restartKernels();
-        }
-        else{
+        } else {
             vscode.window.showInformationMessage("Output pane has not been initialised!");
         }
     });
 
     vscode.window.onDidChangeActiveTextEditor(input => {
-        if(panelInitialised) {
+        if (panelInitialised) {
             // Open new kernel if new file is in a different language
             let kernel = UserInteraction.determineKernel();
             interpreter.startKernel(kernel);
-            if(kernel==="python3") {
+            if (kernel==="python3") {
                 interpreter.autoImportModules();
             }
         }
