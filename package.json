--- conflicted
+++ resolved
@@ -1,15 +1,8 @@
 {
-<<<<<<< HEAD
   "name": "VSNotebooks",
   "displayName": "VSNotebooks",
   "description": "Jupyter Notebooks inside of VS Code",
-  "version": "1.4.0",
-=======
-  "name": "VSNotebooksBeta",
-  "displayName": "VSNotebooksBeta",
-  "description": "Interactive Programming Experience for Data Scientists",
-  "version": "1.4.2",
->>>>>>> 519a84a2
+  "version": "1.4.3",
   "license": "MIT",
   "repository": "https://github.com/pavanagrawal123/VSNotebooks",
   "publisher": "pavan",
